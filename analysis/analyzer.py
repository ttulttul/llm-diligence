--- conflicted
+++ resolved
@@ -2,13 +2,8 @@
 import os
 import sys
 import json
-<<<<<<< HEAD
 from typing import Dict, Type, Optional, List, Union, Any, get_args, get_origin
-from datetime import datetime
-=======
-from typing import Dict, Type, Optional, List, Union, get_args, get_origin
 from datetime import datetime, date
->>>>>>> 02fc8730
 from instructor.multimodal import PDF
 
 from pydantic import BaseModel
